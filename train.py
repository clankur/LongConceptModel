--- conflicted
+++ resolved
@@ -84,12 +84,9 @@
     n_kv: int
     d_head: int
     d_ff: int
-<<<<<<< HEAD
     block_size: int
-=======
 
     vocab: int
->>>>>>> 5f83741d
     layers: int
     n_e_layers: int  # Number of encoder layers
     n_t_layers: int  # Number of token decoder layers
@@ -255,54 +252,31 @@
     w_down: f32["d_model/d d_ff/t"]
 
 
-Transformer = Array["layers", TransformerLayer]
+# Define the three transformer types
+Encoder = Array["n_e_layers", TransformerLayer]
+ConceptDecoder = Array["layers", TransformerLayer]
+TokenDecoder = Array["n_t_layers", TransformerLayer]
 
 
 @pytree_dataclass
 class Model:
     embed: f32["vocab/t d_model/d"]
     unembed: f32["vocab/t d_model/d"]
-    transformer: Transformer
+    encoder: Encoder
+    concept_decoder: ConceptDecoder
+    token_decoder: TokenDecoder
     final_layer_norm: f32["d_model/d/t"]
 
-    # New encoder weights
-    e_ln1: f32["n_e_layers d_model/t/d"]
-    e_ln2: f32["n_e_layers d_model/t/d"]
-    e_w_q: f32["n_e_layers d_model/d n_q_per_kv n_kv/t d_head"]
-    e_w_kv: f32["n_e_layers 2 d_model/d n_kv/t d_head"]
-    e_w_o: f32["n_e_layers d_model/d n_q_per_kv n_kv/t d_head"]
-    e_w_gate: f32["n_e_layers d_model/d d_ff/t"]
-    e_w_up: f32["n_e_layers d_model/d d_ff/t"]
-    e_w_down: f32["n_e_layers d_model/d d_ff/t"]
-
-    # New token decoder weights
-    t_ln1: f32["n_t_layers d_model/t/d"]
-    t_ln2: f32["n_t_layers d_model/t/d"]
-    t_w_q: f32["n_t_layers d_model/d n_q_per_kv n_kv/t d_head"]
-    t_w_kv: f32["n_t_layers 2 d_model/d n_kv/t d_head"]
-    t_w_o: f32["n_t_layers d_model/d n_q_per_kv n_kv/t d_head"]
-    t_w_gate: f32["n_t_layers d_model/d d_ff/t"]
-    t_w_up: f32["n_t_layers d_model/d d_ff/t"]
-    t_w_down: f32["n_t_layers d_model/d d_ff/t"]
-
     # Cross attention weights for token decoder
-    x_w_q: f32[
-        "n_t_layers d_model/d n_q_per_kv n_kv/t d_head"
-    ]  # Query weights for cross attention
-    x_w_kv: f32[
-        "n_t_layers 2 d_model/d n_kv/t d_head"
-    ]  # Key/value weights for cross attention
-    x_w_o: f32[
-        "n_t_layers d_model/d n_q_per_kv n_kv/t d_head"
-    ]  # Output weights for cross attention
+    x_w_q: f32["n_t_layers d_model/d n_q_per_kv n_kv/t d_head"]
+    x_w_kv: f32["n_t_layers 2 d_model/d n_kv/t d_head"]
+    x_w_o: f32["n_t_layers d_model/d n_q_per_kv n_kv/t d_head"]
     x_lnx: f32["n_t_layers d_model/t/d"]
     x_lnz: f32["n_t_layers d_model/t/d"]
 
     w_mix: f32["block_size 1"]  # Separate tensor for weighted sum reduction
 
-    w_reduce_q: f32[
-        "1 n_q_per_kv n_kv/t d_head/d"
-    ]  # Modified shape for direct query tensor
+    w_reduce_q: f32["1 n_q_per_kv n_kv/t d_head/d"]
     w_reduce_kv: f32["2 d_model/d n_kv/t d_head"]
     w_reduce_o: f32["d_model/d n_q_per_kv n_kv/t d_head"]
 
@@ -386,7 +360,7 @@
                 dtype=jnp.float32,
             )
 
-        # Initialize encoder weights with layers dimension
+        # Initialize encoder weights
         e_ln1 = jnp.ones((h.n_e_layers, h.d_model), dtype=jnp.float32)
         e_ln2 = jnp.ones((h.n_e_layers, h.d_model), dtype=jnp.float32)
 
@@ -413,7 +387,7 @@
             fold_in_str(rng, "e_w_down"), -2, 2, e_ff_shape, dtype=jnp.float32
         )
 
-        # Initialize token decoder weights with n_t_layers dimension
+        # Initialize token decoder weights
         t_ln1 = jnp.ones((h.n_t_layers, h.d_model), dtype=jnp.float32)
         t_ln2 = jnp.ones((h.n_t_layers, h.d_model), dtype=jnp.float32)
 
@@ -491,7 +465,17 @@
         arrays = Model(
             embed=embed,
             unembed=unembed,
-            transformer=Transformer(
+            encoder=Encoder(
+                ln1=e_ln1,
+                ln2=e_ln2,
+                w_q=e_w_q,
+                w_kv=e_w_kv,
+                w_o=e_w_o,
+                w_gate=e_w_gate,
+                w_up=e_w_up,
+                w_down=e_w_down,
+            ),
+            concept_decoder=ConceptDecoder(
                 ln1=ln1,
                 ln2=ln2,
                 w_q=w_q,
@@ -501,23 +485,17 @@
                 w_up=w_up,
                 w_down=w_down,
             ),
+            token_decoder=TokenDecoder(
+                ln1=t_ln1,
+                ln2=t_ln2,
+                w_q=t_w_q,
+                w_kv=t_w_kv,
+                w_o=t_w_o,
+                w_gate=t_w_gate,
+                w_up=t_w_up,
+                w_down=t_w_down,
+            ),
             final_layer_norm=final_layer_norm,
-            e_ln1=e_ln1,
-            e_ln2=e_ln2,
-            e_w_q=e_w_q,
-            e_w_kv=e_w_kv,
-            e_w_o=e_w_o,
-            e_w_gate=e_w_gate,
-            e_w_up=e_w_up,
-            e_w_down=e_w_down,
-            t_ln1=t_ln1,
-            t_ln2=t_ln2,
-            t_w_q=t_w_q,
-            t_w_kv=t_w_kv,
-            t_w_o=t_w_o,
-            t_w_gate=t_w_gate,
-            t_w_up=t_w_up,
-            t_w_down=t_w_down,
             x_w_q=x_w_q,
             x_w_kv=x_w_kv,
             x_w_o=x_w_o,
@@ -584,18 +562,10 @@
         #     - perform standard attention on the chunks with this mask
         #     - reduce for each chunk BLOCK_SIZE to a single embedding
 
-<<<<<<< HEAD
         @explicit_activation_checkpointing
         @typechecked
         def encoder_block(
-            x: bf16[b"B/d L M/t"], layer_weights: Any
-=======
-        ##### Transformer blocks.
-        @explicit_activation_checkpointing
-        @typechecked
-        def loop_body(
             x: bf16[b"B/d L M/t"], layer_weights: TransformerLayer
->>>>>>> 5f83741d
         ) -> Tuple[bf16[b"B/d L M/t"], Tuple[()]]:
             # Pre-attention RMSNorm
             ln1 = shardops.all_gather("M/t/d -> M", jnp.float32(layer_weights.ln1))
@@ -691,17 +661,17 @@
         @explicit_activation_checkpointing
         @typechecked
         def concept_decoder_block(
-            x: bf16[b"B/d n_blocks M/t"], layer_weights: Any
+            x: bf16[b"B/d n_blocks M/t"], layer_weights: TransformerLayer
         ) -> Tuple[bf16[b"B/d n_blocks M/t"], Tuple[()]]:
-            w_q, w_kv, w_o, w_gate, w_up, w_down, ln1, ln2 = layer_weights
-
             # Pre-attention RMSNorm
-            ln1 = shardops.all_gather("M/t/d -> M", jnp.float32(ln1))
+            ln1 = shardops.all_gather("M/t/d -> M", jnp.float32(layer_weights.ln1))
             gx = shardops.all_gather("B/d n_blocks M/t -> B/d n_blocks M", x)
             nx = jnp.bfloat16(rms_norm(gx) * ln1)
 
             # Standard decoder attention with causal mask for concept embeddings
-            w_q = shardops.all_gather("M/d Q K/t D -> M Q K/t D", jnp.bfloat16(w_q))
+            w_q = shardops.all_gather(
+                "M/d Q K/t D -> M Q K/t D", jnp.bfloat16(layer_weights.w_q)
+            )
             q = save_for_backward(
                 hidden_mult
                 * shardops.einsum_unreduced(
@@ -709,7 +679,9 @@
                 )
             )
             q = concept_rope_table.apply("n_blocks D -> 1 n_blocks 1 1 D", q)
-            w_kv = shardops.all_gather("2 M/d K/t D -> 2 M K/t D", jnp.bfloat16(w_kv))
+            w_kv = shardops.all_gather(
+                "2 M/d K/t D -> 2 M K/t D", jnp.bfloat16(layer_weights.w_kv)
+            )
             k, v = hidden_mult * shardops.einsum_unreduced(
                 "B/d n_blocks M, k_v M K/t D -> k_v B/d n_blocks K/t D", nx, w_kv
             )
@@ -736,7 +708,9 @@
                 probs,
                 v,
             )
-            w_o = shardops.all_gather("M/d Q K/t D -> M Q K/t D", jnp.bfloat16(w_o))
+            w_o = shardops.all_gather(
+                "M/d Q K/t D -> M Q K/t D", jnp.bfloat16(layer_weights.w_o)
+            )
             attn_out = hidden_mult * shardops.einsum_unreduced(
                 "B/d Qblocks Q K/t D, M Q K/t D -> B/d Qblocks M", attn_out, w_o
             )
@@ -746,19 +720,25 @@
             x = save_for_backward(x + attn_out)
 
             # Pre-FFN RMSNorm
-            ln2 = save_for_backward(shardops.all_gather("M/t/d -> M", jnp.float32(ln2)))
+            ln2 = save_for_backward(
+                shardops.all_gather("M/t/d -> M", jnp.float32(layer_weights.ln2))
+            )
             gx = shardops.all_gather("B/d n_blocks M/t -> B/d n_blocks M", x)
             nx = jnp.bfloat16(rms_norm(gx) * ln2)
 
             # FFN, using SwiGLU
-            w_gate = shardops.all_gather("M/d F/t -> M F/t", jnp.bfloat16(w_gate))
+            w_gate = shardops.all_gather(
+                "M/d F/t -> M F/t", jnp.bfloat16(layer_weights.w_gate)
+            )
             gate_proj = save_for_backward(
                 hidden_mult
                 * shardops.einsum_unreduced(
                     "B/d n_blocks M, M F/t -> B/d n_blocks F/t", nx, w_gate
                 )
             )
-            w_up = shardops.all_gather("M/d F/t -> M F/t", jnp.bfloat16(w_up))
+            w_up = shardops.all_gather(
+                "M/d F/t -> M F/t", jnp.bfloat16(layer_weights.w_up)
+            )
             up_proj = save_for_backward(
                 hidden_mult
                 * shardops.einsum_unreduced(
@@ -766,7 +746,9 @@
                 )
             )
             y = jax.nn.swish(gate_proj) * up_proj
-            w_down = shardops.all_gather("M/d F/t -> M F/t", jnp.bfloat16(w_down))
+            w_down = shardops.all_gather(
+                "M/d F/t -> M F/t", jnp.bfloat16(layer_weights.w_down)
+            )
 
             ffn_out_mult = (h.d_ff / h.base.d_ff) ** -p.hidden_param_mult
             ffn_out = ffn_out_mult * shardops.einsum_unreduced(
@@ -778,7 +760,6 @@
 
             return jnp.bfloat16(x + ffn_out), ()
 
-<<<<<<< HEAD
         # Token decoder
         #  3. Token Decoder that decodes concept embedding to get the output tokens
         #     - Input: output concept embedding (z) from CausalEmbedding, Mask enabling attending to previous tokens
@@ -793,32 +774,23 @@
         @typechecked
         def token_decoder_block(
             carry: Tuple[bf16[b"B/d L M/t"], bf16[b"B/d n_blocks M/t"]],
-            layer_weights: Any,
+            layer_weights: Tuple[TransformerLayer, Any],
         ) -> Tuple[Tuple[bf16[b"B/d L M/t"], bf16[b"B/d n_blocks M/t"]], Tuple[()]]:
             x, z = carry
-            (
-                w_q,
-                w_kv,
-                w_o,
-                w_gate,
-                w_up,
-                w_down,
-                ln1,
-                ln2,
-                x_w_q,
-                x_w_kv,
-                x_w_o,
-                x_lnx,
-                x_lnz,
-            ) = layer_weights
+            transformer_weights, cross_attn_weights = layer_weights
+            x_w_q, x_w_kv, x_w_o, x_lnx, x_lnz = cross_attn_weights
 
             # Pre-attention RMSNorm
-            ln1 = shardops.all_gather("M/t/d -> M", jnp.float32(ln1))
+            ln1 = shardops.all_gather(
+                "M/t/d -> M", jnp.float32(transformer_weights.ln1)
+            )
             gx = shardops.all_gather("B/d L M/t -> B/d L M", x)
             nx = jnp.bfloat16(rms_norm(gx) * ln1)
 
             # Self attention with causal mask
-            w_q = shardops.all_gather("M/d Q K/t D -> M Q K/t D", jnp.bfloat16(w_q))
+            w_q = shardops.all_gather(
+                "M/d Q K/t D -> M Q K/t D", jnp.bfloat16(transformer_weights.w_q)
+            )
             q = save_for_backward(
                 hidden_mult
                 * shardops.einsum_unreduced(
@@ -826,7 +798,9 @@
                 )
             )
             q = rope_table.apply("L D -> 1 L 1 1 D", q)
-            w_kv = shardops.all_gather("2 M/d K/t D -> 2 M K/t D", jnp.bfloat16(w_kv))
+            w_kv = shardops.all_gather(
+                "2 M/d K/t D -> 2 M K/t D", jnp.bfloat16(transformer_weights.w_kv)
+            )
             k, v = hidden_mult * shardops.einsum_unreduced(
                 "B/d L M, k_v M K/t D -> k_v B/d L K/t D", nx, w_kv
             )
@@ -851,7 +825,9 @@
             attn_out = shardops.einsum_unreduced(
                 "B/d Qlen Klen Q K/t, B/d Klen K/t D -> B/d Qlen Q K/t D", probs, v
             )
-            w_o = shardops.all_gather("M/d Q K/t D -> M Q K/t D", jnp.bfloat16(w_o))
+            w_o = shardops.all_gather(
+                "M/d Q K/t D -> M Q K/t D", jnp.bfloat16(transformer_weights.w_o)
+            )
             attn_out = hidden_mult * shardops.einsum_unreduced(
                 "B/d L Q K/t D, M Q K/t D -> B/d L M", attn_out, w_o
             )
@@ -865,7 +841,6 @@
 
             nx = jnp.bfloat16(rms_norm(gx) * x_lnx)  # Normalize token decoder input
             gz = shardops.all_gather("B/d n_blocks M/t -> B/d n_blocks M", z)
-
             nz = jnp.bfloat16(rms_norm(gz) * x_lnz)  # Normalize concept embeddings
 
             x_w_q = shardops.all_gather("M/d Q K/t D -> M Q K/t D", jnp.bfloat16(x_w_q))
@@ -910,23 +885,31 @@
             x = save_for_backward(x + attn_out)
 
             # Pre-FFN RMSNorm
-            ln2 = save_for_backward(shardops.all_gather("M/t/d -> M", jnp.float32(ln2)))
+            ln2 = save_for_backward(
+                shardops.all_gather("M/t/d -> M", jnp.float32(transformer_weights.ln2))
+            )
             gx = shardops.all_gather("B/d L M/t -> B/d L M", x)
             nx = jnp.bfloat16(rms_norm(gx) * ln2)
 
             # FFN, using SwiGLU
-            w_gate = shardops.all_gather("M/d F/t -> M F/t", jnp.bfloat16(w_gate))
+            w_gate = shardops.all_gather(
+                "M/d F/t -> M F/t", jnp.bfloat16(transformer_weights.w_gate)
+            )
             gate_proj = save_for_backward(
                 hidden_mult
                 * shardops.einsum_unreduced("B/d L M, M F/t -> B/d L F/t", nx, w_gate)
             )
-            w_up = shardops.all_gather("M/d F/t -> M F/t", jnp.bfloat16(w_up))
+            w_up = shardops.all_gather(
+                "M/d F/t -> M F/t", jnp.bfloat16(transformer_weights.w_up)
+            )
             up_proj = save_for_backward(
                 hidden_mult
                 * shardops.einsum_unreduced("B/d L M, M F/t -> B/d L F/t", nx, w_up)
             )
             y = jax.nn.swish(gate_proj) * up_proj
-            w_down = shardops.all_gather("M/d F/t -> M F/t", jnp.bfloat16(w_down))
+            w_down = shardops.all_gather(
+                "M/d F/t -> M F/t", jnp.bfloat16(transformer_weights.w_down)
+            )
 
             ffn_out_mult = (h.d_ff / h.base.d_ff) ** -p.hidden_param_mult
             ffn_out = ffn_out_mult * shardops.einsum_unreduced(
@@ -937,20 +920,7 @@
             return (jnp.bfloat16(x + ffn_out), z), ()
 
         # Process input through encoder blocks
-        x, () = jax.lax.scan(
-            encoder_block,
-            jnp.bfloat16(x),
-            (
-                self.e_w_q,
-                self.e_w_kv,
-                self.e_w_o,
-                self.e_w_gate,
-                self.e_w_up,
-                self.e_w_down,
-                self.e_ln1,
-                self.e_ln2,
-            ),
-        )
+        x, () = jax.lax.scan(encoder_block, jnp.bfloat16(x), self.encoder)
         x = einops.rearrange(
             x,
             "B (n_blocks block_size) M -> B n_blocks block_size M",
@@ -1023,16 +993,7 @@
         x, () = jax.lax.scan(
             concept_decoder_block,
             jnp.bfloat16(x),
-            (
-                self.w_q,
-                self.w_kv,
-                self.w_o,
-                self.w_gate,
-                self.w_up,
-                self.w_down,
-                self.ln1,
-                self.ln2,
-            ),
+            self.concept_decoder,
         )
 
         # Process through token decoder blocks
@@ -1043,28 +1004,18 @@
                 jnp.bfloat16(x),
             ),  # Pass both token embeddings and concept embeddings
             (
-                self.t_w_q,
-                self.t_w_kv,
-                self.t_w_o,
-                self.t_w_gate,
-                self.t_w_up,
-                self.t_w_down,
-                self.t_ln1,
-                self.t_ln2,
-                self.x_w_q,
-                self.x_w_kv,
-                self.x_w_o,
-                self.x_lnx,
-                self.x_lnz,
+                self.token_decoder,
+                (
+                    self.x_w_q,
+                    self.x_w_kv,
+                    self.x_w_o,
+                    self.x_lnx,
+                    self.x_lnz,
+                ),
             ),
         )
 
         # Final layernorm and output projection.
-=======
-        x, () = jax.lax.scan(loop_body, jnp.bfloat16(x), self.transformer)
-
-        ##### Final layernorm and output projection.
->>>>>>> 5f83741d
         x = shardops.all_gather("B/d L M/t -> B/d L M", x)
         ln = shardops.all_gather("M/t/d -> M", jnp.float32(self.final_layer_norm))
         x = jnp.bfloat16(rms_norm(x) * ln)
@@ -1265,7 +1216,27 @@
         lr_scales = Model(
             embed=embed_lr_scale,
             unembed=unembed_lr_scale,
-            transformer=Transformer(
+            encoder=Encoder(
+                ln1=1.0,
+                ln2=1.0,
+                w_q=h.gamma_hidden * (h.d_model / base.d_model) ** -p.hidden_lr,
+                w_kv=h.gamma_hidden * (h.d_model / base.d_model) ** -p.hidden_lr,
+                w_o=h.gamma_hidden * (target_head_dim / base_head_dim) ** -p.hidden_lr,
+                w_gate=h.gamma_hidden * (h.d_model / base.d_model) ** -p.hidden_lr,
+                w_up=h.gamma_hidden * (h.d_model / base.d_model) ** -p.hidden_lr,
+                w_down=h.gamma_hidden * (h.d_ff / base.d_ff) ** -p.hidden_lr,
+            ),
+            concept_decoder=ConceptDecoder(
+                ln1=1.0,
+                ln2=1.0,
+                w_q=h.gamma_hidden * (h.d_model / base.d_model) ** -p.hidden_lr,
+                w_kv=h.gamma_hidden * (h.d_model / base.d_model) ** -p.hidden_lr,
+                w_o=h.gamma_hidden * (target_head_dim / base_head_dim) ** -p.hidden_lr,
+                w_gate=h.gamma_hidden * (h.d_model / base.d_model) ** -p.hidden_lr,
+                w_up=h.gamma_hidden * (h.d_model / base.d_model) ** -p.hidden_lr,
+                w_down=h.gamma_hidden * (h.d_ff / base.d_ff) ** -p.hidden_lr,
+            ),
+            token_decoder=TokenDecoder(
                 ln1=1.0,
                 ln2=1.0,
                 w_q=h.gamma_hidden * (h.d_model / base.d_model) ** -p.hidden_lr,
@@ -1276,27 +1247,9 @@
                 w_down=h.gamma_hidden * (h.d_ff / base.d_ff) ** -p.hidden_lr,
             ),
             final_layer_norm=1.0,
-            e_ln1=1.0,
-            e_ln2=1.0,
-            e_w_q=h.gamma_hidden * (h.d_model / base.d_model) ** -p.hidden_lr,
-            e_w_kv=h.gamma_hidden * (h.d_model / base.d_model) ** -p.hidden_lr,
-            e_w_o=h.gamma_hidden * (target_head_dim / base_head_dim) ** -p.hidden_lr,
-            e_w_gate=h.gamma_hidden * (h.d_model / base.d_model) ** -p.hidden_lr,
-            e_w_up=h.gamma_hidden * (h.d_model / base.d_model) ** -p.hidden_lr,
-            e_w_down=h.gamma_hidden * (h.d_ff / base.d_ff) ** -p.hidden_lr,
-            # Token decoder lr scales
-            t_ln1=1.0,
-            t_ln2=1.0,
-            t_w_q=1.0,
-            t_w_kv=1.0,
-            t_w_o=1.0,
-            t_w_gate=1.0,
-            t_w_up=1.0,
-            t_w_down=1.0,
-            # Cross attention lr scales
-            x_w_q=1.0,
-            x_w_kv=1.0,
-            x_w_o=1.0,
+            x_w_q=h.gamma_hidden * (h.d_model / base.d_model) ** -p.hidden_lr,
+            x_w_kv=h.gamma_hidden * (h.d_model / base.d_model) ** -p.hidden_lr,
+            x_w_o=h.gamma_hidden * (target_head_dim / base_head_dim) ** -p.hidden_lr,
             x_lnx=1.0,
             x_lnz=1.0,
             w_mix=1.0,
